--- conflicted
+++ resolved
@@ -3,11 +3,7 @@
 # These owners will be the default owners for everything in the
 # repo. Unless a later match takes precedence, these owners will be
 # requested for review when someone opens a pull request.
-<<<<<<< HEAD
 * @BayardJohnson @cisagov/team-ois
-=======
-* @dav3r @felddy @jasonodoom @jsf9k @mcdonnnj
->>>>>>> 72503682
 
 # These folks own any files in the .github directory at the root of
 # the repository and any of its subdirectories.
